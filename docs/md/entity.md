--- conflicted
+++ resolved
@@ -21,11 +21,7 @@
     * [Null entity](#null-entity)
     * [Dependencies](#dependencies)
     * [Invoke](#invoke)
-<<<<<<< HEAD
     * [Proxy](#proxy)
-    * [Actor](#actor)
-=======
->>>>>>> 0ca8dff9
     * [Context variables](#context-variables)
   * [Meet the runtime](#meet-the-runtime)
     * [Cloning a registry](#cloning-a-registry)
@@ -647,7 +643,6 @@
 All it does is pick up the _right_ component for the received entity and invoke
 the requested method, passing on the arguments if necessary.
 
-<<<<<<< HEAD
 ### Proxy
 
 A `proxy` is a thin wrapper around an entity and a registry. It provides the
@@ -669,27 +664,6 @@
 that takes a registry and entity, and does most of its work on that entity, you
 might want to consider using a `proxy` or `const_proxy`.
 
-### Actor
-
-The `actor` class is designed for those who don't feel immediately comfortable
-working with components or for those who are migrating a project and want to
-approach it one step at a time.
-
-This class acts as a thin wrapper for an entity and for all its components. It's
-constructed with a registry and is in charge of the destruction of the entity
-when it goes out of the scope.<br/>
-An actor offers all the functionalities required to work with components, such
-as the `assign` and` remove` member functions, but also `has`,` get`, `try_get`
-and so on.
-
-My advice isn't to use the `actor` class to hide entities and components behind
-a more object-oriented interface. Instead, users should rely on it only where
-strictly necessary. In all other cases, it's highly advisable to become familiar
-with the model of `EnTT` and work directly with the registry, the views and the
-groups, rather than with a tool that could introduce a performance degradation.
-
-=======
->>>>>>> 0ca8dff9
 ### Context variables
 
 It is often convenient to assign context variables to a registry, so as to make
